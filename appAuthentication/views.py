--- conflicted
+++ resolved
@@ -1,28 +1,42 @@
-<<<<<<< HEAD
 from django.shortcuts import render, redirect
 from django.contrib import messages
 from django.contrib.auth import login
 from rest_framework.decorators import api_view, permission_classes
-from rest_framework.permissions import AllowAny
+
 from rest_framework.response import Response
-=======
-# appExam/views.py
+
+from appExam.models import Answer
+from appExam.models import Question
+from appExam.models import StudentExamEnrollment
+
+from .models import Candidate
+from .serializers import AdminLoginSerializer
+from .serializers import AdminRegistrationSerializer
+from .serializers import CandidateLoginSerializer
+from .serializers import CandidateRegistrationSerializer
+
+from rest_framework import status
+from rest_framework_simplejwt.tokens import RefreshToken
+from .forms import AdminRegisterForm, DualPasswordAdminLoginForm
+
+
 
 import random
 from collections import defaultdict
 
 from django.contrib.auth import get_user_model
->>>>>>> a8416a14
-from rest_framework import status
-from rest_framework.decorators import api_view
-from rest_framework.decorators import permission_classes
-from rest_framework.permissions import AllowAny
-from rest_framework.response import Response
-from rest_framework_simplejwt.tokens import RefreshToken
-<<<<<<< HEAD
-from .forms import AdminRegisterForm, DualPasswordAdminLoginForm
-from .serializers import CandidateRegistrationSerializer, CandidateLoginSerializer
-from .models import Candidate
+User = get_user_model()
+
+
+def get_tokens_for_user(user):
+    refresh = RefreshToken.for_user(user)
+    return {
+        "refresh": str(refresh),
+        "access": str(refresh.access_token),
+    }
+
+
+
 
 def admin_register_view(request):
     if request.method == 'POST':
@@ -43,57 +57,7 @@
         login(request, user)
         return redirect('admin:index')
     return render(request, 'custom_admin/login.html', {'form': form})
-=======
-
-from appExam.models import Answer
-from appExam.models import Question
-from appExam.models import StudentExamEnrollment
-
-from .models import Candidate
-from .serializers import AdminLoginSerializer
-from .serializers import AdminRegistrationSerializer
-from .serializers import CandidateLoginSerializer
-from .serializers import CandidateRegistrationSerializer
-
-User = get_user_model()
-
-
-def get_tokens_for_user(user):
-    refresh = RefreshToken.for_user(user)
-    return {
-        "refresh": str(refresh),
-        "access": str(refresh.access_token),
-    }
-
-
-# ------------------------- Admin Registration -------------------------
-@api_view(["POST"])
-@permission_classes([AllowAny])
-def admin_register_view(request):
-    serializer = AdminRegistrationSerializer(data=request.data)
-    if serializer.is_valid():
-        user = serializer.save()
-        tokens = get_tokens_for_user(user)
-        return Response(
-            {"message": "Admin registered successfully.", "tokens": tokens},
-            status=status.HTTP_201_CREATED,
-        )
-    return Response(serializer.errors, status=status.HTTP_400_BAD_REQUEST)
-
-
-# ------------------------- Admin Login -------------------------
-@api_view(["POST"])
-@permission_classes([AllowAny])
-def admin_login_view(request):
-    serializer = AdminLoginSerializer(data=request.data)
-    if serializer.is_valid():
-        user = serializer.validated_data["user"]
-        tokens = get_tokens_for_user(user)
-        return Response(
-            {"message": "Admin logged in successfully.", "tokens": tokens},
-            status=status.HTTP_200_OK,
-        )
-    return Response(serializer.errors, status=status.HTTP_400_BAD_REQUEST)
+
 
 
 # ------------------------- Candidate Registration -------------------------
@@ -270,5 +234,4 @@
 
 
 def get_image_url(image_field):
-    return image_field.url if getattr(image_field, "url", None) else None
->>>>>>> a8416a14
+    return image_field.url if getattr(image_field, "url", None) else None