from django.contrib.auth import authenticate
from django.contrib.auth import get_user_model
from rest_framework import serializers
<<<<<<< HEAD
# <<<<<<< HEAD
# from .models import Candidate, User
# import random, string
# =======

# from .models import Candidate
#
# User = get_user_model()
#
#
# class AdminRegistrationSerializer(serializers.Serializer):
#     email = serializers.EmailField()
#     password1 = serializers.CharField(write_only=True)
#     confirm_password1 = serializers.CharField(write_only=True)
#     password2 = serializers.CharField(write_only=True)
#     confirm_password2 = serializers.CharField(write_only=True)
#
#     def validate(self, data):
#         if data["password1"] != data["confirm_password1"]:
#             msg = "Password 1 and Confirm Password 1 do not match."
#             raise serializers.ValidationError(
#                 msg,
#             )
#         if data["password2"] != data["confirm_password2"]:
#             msg = "Password 2 and Confirm Password 2 do not match."
#             raise serializers.ValidationError(
#                 msg,
#             )
#         if data["password1"] == data["password2"]:
#             msg = "Password 1 and Password 2 must be different."
#             raise serializers.ValidationError(
#                 msg,
#             )
#         return data
#
#     def create(self, validated_data):
#         user = User.objects.create_user(
#             email=validated_data["email"],
#             password=validated_data["password1"],
#             is_admin=True,
#             is_staff=True,
#         )
#         user.admin_password2 = validated_data["password2"]
#         user.save()
#         return user
#
#
# class AdminLoginSerializer(serializers.Serializer):
#     email = serializers.EmailField()
#     password1 = serializers.CharField(write_only=True)
#     password2 = serializers.CharField(write_only=True)
#
#     def validate(self, data):
#         email = data.get("email")
#         password1 = data.get("password1")
#         password2 = data.get("password2")
#
#         user = authenticate(username=email, password=password1)
#         if not user:
#             msg = "Invalid email or password1."
#             raise serializers.ValidationError(msg)
#         if not user.is_admin:
#             msg = "This user is not an admin."
#             raise serializers.ValidationError(msg)
#         if user.admin_password2 != password2:
#             msg = "Password 2 is incorrect."
#             raise serializers.ValidationError(msg)
#
#         data["user"] = user
#         return data

# >>>>>>> a8416a142922ea8ee452af8940ffdc62568eab20

class CandidateRegistrationSerializer(serializers.ModelSerializer):
    """
    Now uses 'generated_password' instead of 'dob_nep' as the actual password.
    """

    class Meta:
        model = Candidate
        fields = [
            "admit_card_id",
            "profile_id",
            "symbol_number",
            "exam_processing_id",
            "gender",
            "citizenship_no",
            "first_name",
            "middle_name",
            "last_name",
            "dob_nep",
            "email",
            "phone",
            "level_id",
            "level",
            "program_id",
            "program",
            "generated_password",  # <-- new field to accept password
        ]
        extra_kwargs = {
            "generated_password": {"write_only": True},
        }
=======

from .models import Candidate

User = get_user_model()


class AdminRegistrationSerializer(serializers.Serializer):
    email = serializers.EmailField()
    password1 = serializers.CharField(write_only=True)
    confirm_password1 = serializers.CharField(write_only=True)
    password2 = serializers.CharField(write_only=True)
    confirm_password2 = serializers.CharField(write_only=True)

    def validate(self, data):
        if data["password1"] != data["confirm_password1"]:
            msg = "Password 1 and Confirm Password 1 do not match."
            raise serializers.ValidationError(
                msg,
            )
        if data["password2"] != data["confirm_password2"]:
            msg = "Password 2 and Confirm Password 2 do not match."
            raise serializers.ValidationError(
                msg,
            )
        if data["password1"] == data["password2"]:
            msg = "Password 1 and Password 2 must be different."
            raise serializers.ValidationError(
                msg,
            )
        return data
>>>>>>> a8416a14

    def create(self, validated_data):
        """
        Create a User using 'generated_password', then create Candidate.
        """
        password = validated_data.pop("generated_password")

        user = User.objects.create_user(
            email=validated_data["email"],
<<<<<<< HEAD
            password=password,
            is_candidate=True,
        )
=======
            password=validated_data["password1"],
            is_admin=True,
            is_staff=True,
        )
        user.admin_password2 = validated_data["password2"]
        user.save()
        return user
>>>>>>> a8416a14

        # Create the Candidate with reference to the User and generated_password
        return Candidate.objects.create(
            user=user,
            generated_password=password,
            **validated_data,
        )

<<<<<<< HEAD
class CandidateLoginSerializer(serializers.Serializer):
    """
    Candidates now log in with their 'symbol_number' and 'generated_password'.
    """

    symbol_number = serializers.CharField()
    password = serializers.CharField(write_only=True)

    def validate(self, data):
        symbol_number = data.get("symbol_number")
        password = data.get("password")

        try:
            candidate = Candidate.objects.get(symbol_number=symbol_number)
        except Candidate.DoesNotExist:
            msg = "Invalid symbol number."
            raise serializers.ValidationError(msg)  # noqa: B904

        user = candidate.user
        if not user.check_password(password):
            msg = "Invalid password."
            raise serializers.ValidationError(msg)

        if not getattr(user, "is_candidate", False):
            msg = "This user is not a candidate."
            raise serializers.ValidationError(msg)

        data["user"] = user
        data["candidate"] = candidate
        return data


class CandidateSerializer(serializers.ModelSerializer):
    level = serializers.CharField(source="level", read_only=True)
    program = serializers.CharField(source="program", read_only=True)
    institute = serializers.CharField(source="institute.name", read_only=True)
=======
class AdminLoginSerializer(serializers.Serializer):
    email = serializers.EmailField()
    password1 = serializers.CharField(write_only=True)
    password2 = serializers.CharField(write_only=True)

    def validate(self, data):
        email = data.get("email")
        password1 = data.get("password1")
        password2 = data.get("password2")

        user = authenticate(username=email, password=password1)
        if not user:
            msg = "Invalid email or password1."
            raise serializers.ValidationError(msg)
        if not user.is_admin:
            msg = "This user is not an admin."
            raise serializers.ValidationError(msg)
        if user.admin_password2 != password2:
            msg = "Password 2 is incorrect."
            raise serializers.ValidationError(msg)

        data["user"] = user
        return data


class CandidateRegistrationSerializer(serializers.ModelSerializer):
    """
    Now uses 'generated_password' instead of 'dob_nep' as the actual password.
    """
>>>>>>> a8416a14

    class Meta:
        model = Candidate
        fields = [
<<<<<<< HEAD
            "id",
=======
>>>>>>> a8416a14
            "admit_card_id",
            "profile_id",
            "symbol_number",
            "exam_processing_id",
            "gender",
            "citizenship_no",
            "first_name",
            "middle_name",
            "last_name",
            "dob_nep",
            "email",
            "phone",
<<<<<<< HEAD
            "level",
            "program",
            "institute",
            "profile_image",
            "address",
            "verification_status",
            "exam_status",
        ]
        extra_kwargs = {
=======
            "level_id",
            "level",
            "program_id",
            "program",
            "generated_password",  # <-- new field to accept password
        ]
        extra_kwargs = {
            "generated_password": {"write_only": True},
        }

    def create(self, validated_data):
        """
        Create a User using 'generated_password', then create Candidate.
        """
        password = validated_data.pop("generated_password")

        user = User.objects.create_user(
            email=validated_data["email"],
            password=password,
            is_candidate=True,
        )

        # Create the Candidate with reference to the User and generated_password
        return Candidate.objects.create(
            user=user,
            generated_password=password,
            **validated_data,
        )


class CandidateLoginSerializer(serializers.Serializer):
    """
    Candidates now log in with their 'symbol_number' and 'generated_password'.
    """

    symbol_number = serializers.CharField()
    password = serializers.CharField(write_only=True)

    def validate(self, data):
        symbol_number = data.get("symbol_number")
        password = data.get("password")

        try:
            candidate = Candidate.objects.get(symbol_number=symbol_number)
        except Candidate.DoesNotExist:
            msg = "Invalid symbol number."
            raise serializers.ValidationError(msg)  # noqa: B904

        user = candidate.user
        if not user.check_password(password):
            msg = "Invalid password."
            raise serializers.ValidationError(msg)

        if not getattr(user, "is_candidate", False):
            msg = "This user is not a candidate."
            raise serializers.ValidationError(msg)

        data["user"] = user
        data["candidate"] = candidate
        return data


class CandidateSerializer(serializers.ModelSerializer):
    level = serializers.CharField(source="level", read_only=True)
    program = serializers.CharField(source="program", read_only=True)
    institute = serializers.CharField(source="institute.name", read_only=True)

    class Meta:
        model = Candidate
        fields = [
            "id",
            "admit_card_id",
            "profile_id",
            "symbol_number",
            "exam_processing_id",
            "gender",
            "citizenship_no",
            "first_name",
            "middle_name",
            "last_name",
            "dob_nep",
            "email",
            "phone",
            "level",
            "program",
            "institute",
            "profile_image",
            "address",
            "verification_status",
            "exam_status",
        ]
        extra_kwargs = {
>>>>>>> a8416a14
            "profile_image": {"required": False},
            "address": {"required": False},
        }<|MERGE_RESOLUTION|>--- conflicted
+++ resolved
@@ -1,110 +1,6 @@
 from django.contrib.auth import authenticate
 from django.contrib.auth import get_user_model
 from rest_framework import serializers
-<<<<<<< HEAD
-# <<<<<<< HEAD
-# from .models import Candidate, User
-# import random, string
-# =======
-
-# from .models import Candidate
-#
-# User = get_user_model()
-#
-#
-# class AdminRegistrationSerializer(serializers.Serializer):
-#     email = serializers.EmailField()
-#     password1 = serializers.CharField(write_only=True)
-#     confirm_password1 = serializers.CharField(write_only=True)
-#     password2 = serializers.CharField(write_only=True)
-#     confirm_password2 = serializers.CharField(write_only=True)
-#
-#     def validate(self, data):
-#         if data["password1"] != data["confirm_password1"]:
-#             msg = "Password 1 and Confirm Password 1 do not match."
-#             raise serializers.ValidationError(
-#                 msg,
-#             )
-#         if data["password2"] != data["confirm_password2"]:
-#             msg = "Password 2 and Confirm Password 2 do not match."
-#             raise serializers.ValidationError(
-#                 msg,
-#             )
-#         if data["password1"] == data["password2"]:
-#             msg = "Password 1 and Password 2 must be different."
-#             raise serializers.ValidationError(
-#                 msg,
-#             )
-#         return data
-#
-#     def create(self, validated_data):
-#         user = User.objects.create_user(
-#             email=validated_data["email"],
-#             password=validated_data["password1"],
-#             is_admin=True,
-#             is_staff=True,
-#         )
-#         user.admin_password2 = validated_data["password2"]
-#         user.save()
-#         return user
-#
-#
-# class AdminLoginSerializer(serializers.Serializer):
-#     email = serializers.EmailField()
-#     password1 = serializers.CharField(write_only=True)
-#     password2 = serializers.CharField(write_only=True)
-#
-#     def validate(self, data):
-#         email = data.get("email")
-#         password1 = data.get("password1")
-#         password2 = data.get("password2")
-#
-#         user = authenticate(username=email, password=password1)
-#         if not user:
-#             msg = "Invalid email or password1."
-#             raise serializers.ValidationError(msg)
-#         if not user.is_admin:
-#             msg = "This user is not an admin."
-#             raise serializers.ValidationError(msg)
-#         if user.admin_password2 != password2:
-#             msg = "Password 2 is incorrect."
-#             raise serializers.ValidationError(msg)
-#
-#         data["user"] = user
-#         return data
-
-# >>>>>>> a8416a142922ea8ee452af8940ffdc62568eab20
-
-class CandidateRegistrationSerializer(serializers.ModelSerializer):
-    """
-    Now uses 'generated_password' instead of 'dob_nep' as the actual password.
-    """
-
-    class Meta:
-        model = Candidate
-        fields = [
-            "admit_card_id",
-            "profile_id",
-            "symbol_number",
-            "exam_processing_id",
-            "gender",
-            "citizenship_no",
-            "first_name",
-            "middle_name",
-            "last_name",
-            "dob_nep",
-            "email",
-            "phone",
-            "level_id",
-            "level",
-            "program_id",
-            "program",
-            "generated_password",  # <-- new field to accept password
-        ]
-        extra_kwargs = {
-            "generated_password": {"write_only": True},
-        }
-=======
 
 from .models import Candidate
 
@@ -135,7 +31,6 @@
                 msg,
             )
         return data
->>>>>>> a8416a14
 
     def create(self, validated_data):
         """
@@ -145,11 +40,7 @@
 
         user = User.objects.create_user(
             email=validated_data["email"],
-<<<<<<< HEAD
-            password=password,
-            is_candidate=True,
-        )
-=======
+
             password=validated_data["password1"],
             is_admin=True,
             is_staff=True,
@@ -157,7 +48,6 @@
         user.admin_password2 = validated_data["password2"]
         user.save()
         return user
->>>>>>> a8416a14
 
         # Create the Candidate with reference to the User and generated_password
         return Candidate.objects.create(
@@ -166,44 +56,7 @@
             **validated_data,
         )
 
-<<<<<<< HEAD
-class CandidateLoginSerializer(serializers.Serializer):
-    """
-    Candidates now log in with their 'symbol_number' and 'generated_password'.
-    """
-
-    symbol_number = serializers.CharField()
-    password = serializers.CharField(write_only=True)
-
-    def validate(self, data):
-        symbol_number = data.get("symbol_number")
-        password = data.get("password")
-
-        try:
-            candidate = Candidate.objects.get(symbol_number=symbol_number)
-        except Candidate.DoesNotExist:
-            msg = "Invalid symbol number."
-            raise serializers.ValidationError(msg)  # noqa: B904
-
-        user = candidate.user
-        if not user.check_password(password):
-            msg = "Invalid password."
-            raise serializers.ValidationError(msg)
-
-        if not getattr(user, "is_candidate", False):
-            msg = "This user is not a candidate."
-            raise serializers.ValidationError(msg)
-
-        data["user"] = user
-        data["candidate"] = candidate
-        return data
-
-
-class CandidateSerializer(serializers.ModelSerializer):
-    level = serializers.CharField(source="level", read_only=True)
-    program = serializers.CharField(source="program", read_only=True)
-    institute = serializers.CharField(source="institute.name", read_only=True)
-=======
+
 class AdminLoginSerializer(serializers.Serializer):
     email = serializers.EmailField()
     password1 = serializers.CharField(write_only=True)
@@ -233,15 +86,11 @@
     """
     Now uses 'generated_password' instead of 'dob_nep' as the actual password.
     """
->>>>>>> a8416a14
 
     class Meta:
         model = Candidate
         fields = [
-<<<<<<< HEAD
             "id",
-=======
->>>>>>> a8416a14
             "admit_card_id",
             "profile_id",
             "symbol_number",
@@ -254,17 +103,6 @@
             "dob_nep",
             "email",
             "phone",
-<<<<<<< HEAD
-            "level",
-            "program",
-            "institute",
-            "profile_image",
-            "address",
-            "verification_status",
-            "exam_status",
-        ]
-        extra_kwargs = {
-=======
             "level_id",
             "level",
             "program_id",
@@ -357,7 +195,6 @@
             "exam_status",
         ]
         extra_kwargs = {
->>>>>>> a8416a14
             "profile_image": {"required": False},
             "address": {"required": False},
         }