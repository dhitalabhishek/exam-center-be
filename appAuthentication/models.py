from django.contrib.auth.models import AbstractBaseUser
from django.contrib.auth.models import BaseUserManager
from django.contrib.auth.models import PermissionsMixin
from django.db import models
from django.utils.translation import gettext_lazy as _
<<<<<<< HEAD
=======

from appInstitutions.models import Institute
>>>>>>> a8416a14

from appInstitutions.models import Institute

class CustomUserManager(BaseUserManager):
    def create_user(self, email, password=None, **extra_fields):
        if not email:
            msg = "The Email field must be set."
            raise ValueError(msg)
        email = self.normalize_email(email)
        user = self.model(email=email, **extra_fields)
        user.set_password(password)
        user.save(using=self._db)
        return user

    def create_superuser(self, email, password, **extra_fields):
        extra_fields.setdefault("is_staff", True)
        extra_fields.setdefault("is_superuser", True)
        extra_fields.setdefault("is_admin", True)
        return self.create_user(email, password, **extra_fields)

class User(AbstractBaseUser, PermissionsMixin):
    email = models.EmailField(unique=True)
    is_staff = models.BooleanField(default=False)
    is_admin = models.BooleanField(default=False)
    is_candidate = models.BooleanField(default=False)
<<<<<<< HEAD
    admin_password2 = models.CharField(max_length=128, blank=True, null=True)
=======

    # Store second admin password (optional)
    admin_password2 = models.CharField(max_length=128, blank=True, null=True)  # noqa: DJ001
<<<<<<< HEAD
>>>>>>> a8416a142922ea8ee452af8940ffdc62568eab20
=======
>>>>>>> a8416a14

    USERNAME_FIELD = "email"
    REQUIRED_FIELDS = []

    objects = CustomUserManager()

    def __str__(self):
        return self.email

class Candidate(models.Model):
    class VerificationStatus(models.TextChoices):
        PENDING = "pending", _("Pending")
        VERIFIED = "verified", _("Verified")
        REJECTED = "rejected", _("Rejected")

    class ExamStatus(models.TextChoices):
        ABSENT = "absent", _("Absent")
        PRESENT = "present", _("Present")
        COMPLETED = "completed", _("Completed")

    verification_status = models.CharField(
        max_length=10,
        choices=VerificationStatus.choices,
        default=VerificationStatus.PENDING,
    )
    exam_status = models.CharField(
        max_length=10,
        choices=ExamStatus.choices,
        default=ExamStatus.ABSENT,
    )

    user = models.OneToOneField(
        User,
        on_delete=models.CASCADE,
        related_name="candidate_profile",
    )
    admit_card_id = models.IntegerField()
    profile_id = models.IntegerField()
    symbol_number = models.CharField(max_length=100, unique=True)
    exam_processing_id = models.IntegerField()
    gender = models.CharField(max_length=10)
    citizenship_no = models.CharField(max_length=100)
    first_name = models.CharField(max_length=100)
    middle_name = models.CharField(max_length=100, blank=True, null=True)  # noqa: DJ001
    last_name = models.CharField(max_length=100)
    dob_nep = models.CharField(max_length=20)
    email = models.EmailField()
    phone = models.CharField(max_length=20)
    level_id = models.IntegerField()
    level = models.CharField(max_length=100)
    program_id = models.IntegerField()
    program = models.CharField(max_length=100)
    generated_password = models.CharField(max_length=128)
<<<<<<< HEAD
<<<<<<< HEAD
=======
=======
>>>>>>> a8416a14
    institute = models.ForeignKey(
        Institute,
        on_delete=models.CASCADE,
        related_name="candidates",
        null=True,
        blank=True,
    )
<<<<<<< HEAD
>>>>>>> a8416a142922ea8ee452af8940ffdc62568eab20
=======
>>>>>>> a8416a14

    def __str__(self):
        return f"{self.first_name} {self.last_name} ({self.symbol_number})"<|MERGE_RESOLUTION|>--- conflicted
+++ resolved
@@ -3,11 +3,8 @@
 from django.contrib.auth.models import PermissionsMixin
 from django.db import models
 from django.utils.translation import gettext_lazy as _
-<<<<<<< HEAD
-=======
+from appInstitutions.models import Institute
 
-from appInstitutions.models import Institute
->>>>>>> a8416a14
 
 from appInstitutions.models import Institute
 
@@ -33,16 +30,10 @@
     is_staff = models.BooleanField(default=False)
     is_admin = models.BooleanField(default=False)
     is_candidate = models.BooleanField(default=False)
-<<<<<<< HEAD
     admin_password2 = models.CharField(max_length=128, blank=True, null=True)
-=======
 
     # Store second admin password (optional)
     admin_password2 = models.CharField(max_length=128, blank=True, null=True)  # noqa: DJ001
-<<<<<<< HEAD
->>>>>>> a8416a142922ea8ee452af8940ffdc62568eab20
-=======
->>>>>>> a8416a14
 
     USERNAME_FIELD = "email"
     REQUIRED_FIELDS = []
@@ -96,11 +87,6 @@
     program_id = models.IntegerField()
     program = models.CharField(max_length=100)
     generated_password = models.CharField(max_length=128)
-<<<<<<< HEAD
-<<<<<<< HEAD
-=======
-=======
->>>>>>> a8416a14
     institute = models.ForeignKey(
         Institute,
         on_delete=models.CASCADE,
@@ -108,10 +94,6 @@
         null=True,
         blank=True,
     )
-<<<<<<< HEAD
->>>>>>> a8416a142922ea8ee452af8940ffdc62568eab20
-=======
->>>>>>> a8416a14
 
     def __str__(self):
         return f"{self.first_name} {self.last_name} ({self.symbol_number})"